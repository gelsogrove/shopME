import { Alert, AlertDescription } from "@/components/ui/alert"
import { AuthLogo } from "@/components/ui/auth-logo"
import { Button } from "@/components/ui/button"
import {
<<<<<<< HEAD
    Card,
    CardContent,
    CardDescription,
    CardFooter,
    CardHeader,
    CardTitle,
} from "@/components/ui/card"
import {
  Form,
  FormControl,
  FormField,
  FormItem,
  FormLabel,
  FormMessage,
} from "@/components/ui/form"
import { Input } from "@/components/ui/input"
import { zodResolver } from "@hookform/resolvers/zod"
import { Loader2 } from "lucide-react"
import { useState } from "react"
import { useForm } from "react-hook-form"
import { Link, useNavigate } from "react-router-dom"
=======
  Card,
  CardContent,
  CardDescription,
  CardHeader,
  CardTitle,
} from "@/components/ui/card"
import { Input } from "@/components/ui/input"
import { Label } from "@/components/ui/label"
import React, { useState } from "react"
import { useNavigate } from "react-router-dom"
>>>>>>> 9bbf08c8
import { toast } from "sonner"
import * as z from "zod"
import { auth } from "../services/api"

const loginSchema = z.object({
  email: z.string().email("Invalid email address"),
  password: z.string().min(1, "Password is required"),
})

type LoginForm = z.infer<typeof loginSchema>

export function LoginPage() {
<<<<<<< HEAD
=======
  // Prefill credentials only in development
  const isDev = import.meta.env.MODE === "development"
  const [email, setEmail] = useState(isDev ? "admin@shopme.com" : "")
  const [password, setPassword] = useState(isDev ? "Venezia44" : "")
  const [error, setError] = useState("")
>>>>>>> 9bbf08c8
  const [isLoading, setIsLoading] = useState(false)
  const [error, setError] = useState("")
  const navigate = useNavigate()

  // Prefill credentials only in development
  const isDev = import.meta.env.MODE === "development"

  const form = useForm<LoginForm>({
    resolver: zodResolver(loginSchema),
    defaultValues: {
      email: isDev ? "admin@shopme.com" : "",
      password: isDev ? "venezia44" : "",
    },
  })

  const onSubmit = async (data: LoginForm) => {
    setError("")
    setIsLoading(true)

    // Pulisci la sessionStorage prima del login
    sessionStorage.removeItem("currentWorkspace")
    localStorage.removeItem("user")

    try {
      // Usa await esplicitamente e salva la risposta
<<<<<<< HEAD
      const response = await auth.login(data)
      console.log("Login successful:", response.data)
=======
      const response = await auth.login({ email, password })
>>>>>>> 9bbf08c8

      if (response.data && response.data.user) {
        localStorage.setItem("user", JSON.stringify(response.data.user))
        toast.success("Login successful!")

        setTimeout(() => {
          navigate("/workspace-selection")
        }, 300)
      } else {
        throw new Error("Invalid response format from the server.")
      }
    } catch (err: any) {
      console.error("Login error:", err)

      // Mostra messaggio di errore dettagliato
      const errorMsg =
        err.response?.data?.error ||
        err.response?.data?.message ||
        err.message ||
        "Login failed. Please check your credentials."

      setError(errorMsg)
      toast.error(errorMsg)
    } finally {
      setIsLoading(false)
    }
  }

  return (
<<<<<<< HEAD
    <div className="auth-background">
      <AuthLogo />
      <div className="container mx-auto px-4 flex items-center justify-center min-h-screen">
        <Card className="w-full max-w-md font-system bg-white/95 backdrop-blur-sm shadow-xl">
          <CardHeader className="space-y-1">
            <CardTitle className="text-2xl font-bold text-center">
              Welcome Back
            </CardTitle>
            <CardDescription className="text-center">
              Sign in to your account
            </CardDescription>
          </CardHeader>
          <CardContent>
            <Form {...form}>
              <form
                onSubmit={form.handleSubmit(onSubmit)}
                className="space-y-4"
              >
                {error && (
                  <Alert variant="destructive">
                    <AlertDescription>{error}</AlertDescription>
                  </Alert>
                )}

                <FormField
                  control={form.control}
                  name="email"
                  render={({ field }) => (
                    <FormItem>
                      <FormLabel>Email</FormLabel>
                      <FormControl>
                        <Input
                          placeholder="admin@shopme.com"
                          type="email"
                          autoComplete="username"
                          {...field}
                        />
                      </FormControl>
                      <FormMessage />
                    </FormItem>
                  )}
                />

                <FormField
                  control={form.control}
                  name="password"
                  render={({ field }) => (
                    <FormItem>
                      <FormLabel>Password</FormLabel>
                      <FormControl>
                        <Input
                          placeholder="••••••••"
                          type="password"
                          autoComplete="current-password"
                          {...field}
                        />
                      </FormControl>
                      <FormMessage />
                    </FormItem>
                  )}
                />

                <Button
                  type="submit"
                  className="w-full bg-green-500 hover:bg-green-600 text-white font-medium"
                  disabled={isLoading}
                >
                  {isLoading && (
                    <Loader2 className="mr-2 h-4 w-4 animate-spin" />
                  )}
                  Sign In
                </Button>
              </form>
            </Form>
          </CardContent>
          <CardFooter className="flex flex-col space-y-2">
            <Link
              to="/auth/forgot-password"
              className="text-sm text-green-500 hover:text-green-600 hover:underline"
            >
              Forgot your password?
            </Link>
            <p className="text-sm text-muted-foreground">
              Don't have an account?{" "}
              <Link
                to="/auth/signup"
                className="text-green-500 hover:text-green-600 hover:underline"
              >
                Sign up
              </Link>
            </p>
          </CardFooter>
=======
    <div className="min-h-screen bg-gradient-to-br from-green-50 via-white to-green-50 flex items-center justify-center p-4 relative">
      <AuthLogo />
      
      <div className="w-full max-w-md">
        <Card className="shadow-lg border-0 bg-white/95 backdrop-blur-sm">
          <CardHeader className="text-center space-y-1 pb-8">
            <div className="mx-auto w-20 h-20 bg-green-500 rounded-full flex items-center justify-center mb-4 shadow-lg">
              <div className="text-white text-2xl font-bold">S</div>
            </div>
            <CardTitle className="text-2xl font-bold text-gray-900">
              Welcome Back
            </CardTitle>
            <CardDescription className="text-gray-600">
              Sign in to your ShopMe account
            </CardDescription>
          </CardHeader>
          
          <CardContent className="space-y-6">
            <form onSubmit={handleSubmit} className="space-y-4">
              {error && (
                <Alert variant="destructive" className="border-red-200 bg-red-50">
                  <div className="h-4 w-4 text-red-500 text-xl">⚠</div>
                  <AlertDescription className="text-red-700">
                    {error}
                  </AlertDescription>
                </Alert>
              )}
              
              <div className="space-y-2">
                <Label htmlFor="email" className="text-sm font-medium text-gray-700">
                  Email Address
                </Label>
                <Input
                  id="email"
                  type="email"
                  value={email}
                  onChange={(e) => setEmail(e.target.value)}
                  placeholder="admin@shopme.com"
                  className="h-11"
                  required
                  disabled={isLoading}
                  autoComplete="username"
                />
              </div>
              
              <div className="space-y-2">
                <Label htmlFor="password" className="text-sm font-medium text-gray-700">
                  Password
                </Label>
                <Input
                  id="password"
                  type="password"
                  value={password}
                  onChange={(e) => setPassword(e.target.value)}
                  placeholder="Enter your password"
                  className="h-11"
                  required
                  disabled={isLoading}
                  autoComplete="current-password"
                />
              </div>
              
              <Button
                type="submit"
                className="w-full h-11 bg-green-500 hover:bg-green-600 text-white font-medium transition-colors"
                disabled={isLoading}
              >
                {isLoading ? (
                  <>
                    <div className="mr-2 h-4 w-4 border-2 border-white border-t-transparent rounded-full animate-spin"></div>
                    Signing in...
                  </>
                ) : (
                  "Sign In"
                )}
              </Button>
            </form>
            
            <div className="text-center text-sm text-gray-500">
              <p>© 2024 ShopMe. Secure authentication powered by cookies.</p>
            </div>
          </CardContent>
>>>>>>> 9bbf08c8
        </Card>
      </div>
    </div>
  )
}<|MERGE_RESOLUTION|>--- conflicted
+++ resolved
@@ -2,13 +2,12 @@
 import { AuthLogo } from "@/components/ui/auth-logo"
 import { Button } from "@/components/ui/button"
 import {
-<<<<<<< HEAD
-    Card,
-    CardContent,
-    CardDescription,
-    CardFooter,
-    CardHeader,
-    CardTitle,
+  Card,
+  CardContent,
+  CardDescription,
+  CardFooter,
+  CardHeader,
+  CardTitle,
 } from "@/components/ui/card"
 import {
   Form,
@@ -24,18 +23,6 @@
 import { useState } from "react"
 import { useForm } from "react-hook-form"
 import { Link, useNavigate } from "react-router-dom"
-=======
-  Card,
-  CardContent,
-  CardDescription,
-  CardHeader,
-  CardTitle,
-} from "@/components/ui/card"
-import { Input } from "@/components/ui/input"
-import { Label } from "@/components/ui/label"
-import React, { useState } from "react"
-import { useNavigate } from "react-router-dom"
->>>>>>> 9bbf08c8
 import { toast } from "sonner"
 import * as z from "zod"
 import { auth } from "../services/api"
@@ -48,14 +35,6 @@
 type LoginForm = z.infer<typeof loginSchema>
 
 export function LoginPage() {
-<<<<<<< HEAD
-=======
-  // Prefill credentials only in development
-  const isDev = import.meta.env.MODE === "development"
-  const [email, setEmail] = useState(isDev ? "admin@shopme.com" : "")
-  const [password, setPassword] = useState(isDev ? "Venezia44" : "")
-  const [error, setError] = useState("")
->>>>>>> 9bbf08c8
   const [isLoading, setIsLoading] = useState(false)
   const [error, setError] = useState("")
   const navigate = useNavigate()
@@ -81,12 +60,8 @@
 
     try {
       // Usa await esplicitamente e salva la risposta
-<<<<<<< HEAD
       const response = await auth.login(data)
       console.log("Login successful:", response.data)
-=======
-      const response = await auth.login({ email, password })
->>>>>>> 9bbf08c8
 
       if (response.data && response.data.user) {
         localStorage.setItem("user", JSON.stringify(response.data.user))
@@ -116,7 +91,6 @@
   }
 
   return (
-<<<<<<< HEAD
     <div className="auth-background">
       <AuthLogo />
       <div className="container mx-auto px-4 flex items-center justify-center min-h-screen">
@@ -209,90 +183,6 @@
               </Link>
             </p>
           </CardFooter>
-=======
-    <div className="min-h-screen bg-gradient-to-br from-green-50 via-white to-green-50 flex items-center justify-center p-4 relative">
-      <AuthLogo />
-      
-      <div className="w-full max-w-md">
-        <Card className="shadow-lg border-0 bg-white/95 backdrop-blur-sm">
-          <CardHeader className="text-center space-y-1 pb-8">
-            <div className="mx-auto w-20 h-20 bg-green-500 rounded-full flex items-center justify-center mb-4 shadow-lg">
-              <div className="text-white text-2xl font-bold">S</div>
-            </div>
-            <CardTitle className="text-2xl font-bold text-gray-900">
-              Welcome Back
-            </CardTitle>
-            <CardDescription className="text-gray-600">
-              Sign in to your ShopMe account
-            </CardDescription>
-          </CardHeader>
-          
-          <CardContent className="space-y-6">
-            <form onSubmit={handleSubmit} className="space-y-4">
-              {error && (
-                <Alert variant="destructive" className="border-red-200 bg-red-50">
-                  <div className="h-4 w-4 text-red-500 text-xl">⚠</div>
-                  <AlertDescription className="text-red-700">
-                    {error}
-                  </AlertDescription>
-                </Alert>
-              )}
-              
-              <div className="space-y-2">
-                <Label htmlFor="email" className="text-sm font-medium text-gray-700">
-                  Email Address
-                </Label>
-                <Input
-                  id="email"
-                  type="email"
-                  value={email}
-                  onChange={(e) => setEmail(e.target.value)}
-                  placeholder="admin@shopme.com"
-                  className="h-11"
-                  required
-                  disabled={isLoading}
-                  autoComplete="username"
-                />
-              </div>
-              
-              <div className="space-y-2">
-                <Label htmlFor="password" className="text-sm font-medium text-gray-700">
-                  Password
-                </Label>
-                <Input
-                  id="password"
-                  type="password"
-                  value={password}
-                  onChange={(e) => setPassword(e.target.value)}
-                  placeholder="Enter your password"
-                  className="h-11"
-                  required
-                  disabled={isLoading}
-                  autoComplete="current-password"
-                />
-              </div>
-              
-              <Button
-                type="submit"
-                className="w-full h-11 bg-green-500 hover:bg-green-600 text-white font-medium transition-colors"
-                disabled={isLoading}
-              >
-                {isLoading ? (
-                  <>
-                    <div className="mr-2 h-4 w-4 border-2 border-white border-t-transparent rounded-full animate-spin"></div>
-                    Signing in...
-                  </>
-                ) : (
-                  "Sign In"
-                )}
-              </Button>
-            </form>
-            
-            <div className="text-center text-sm text-gray-500">
-              <p>© 2024 ShopMe. Secure authentication powered by cookies.</p>
-            </div>
-          </CardContent>
->>>>>>> 9bbf08c8
         </Card>
       </div>
     </div>
