import { Alert, AlertDescription } from "@/components/ui/alert"
import { AuthLogo } from "@/components/ui/auth-logo"
import { Button } from "@/components/ui/button"
import {
  Card,
  CardContent,
  CardDescription,
  CardFooter,
  CardHeader,
  CardTitle,
} from "@/components/ui/card"
import {
  Form,
  FormControl,
  FormField,
  FormItem,
  FormLabel,
  FormMessage,
} from "@/components/ui/form"
import { Input } from "@/components/ui/input"
<<<<<<< HEAD
import { Label } from "@/components/ui/label"
import { AlertTriangle, MessageSquare, ShoppingCart, Zap, Globe } from "lucide-react"
=======
import { zodResolver } from "@hookform/resolvers/zod"
import { Loader2 } from "lucide-react"
>>>>>>> e9ac8e11
import { useState } from "react"
import { useForm } from "react-hook-form"
import { Link, useNavigate } from "react-router-dom"
import { toast } from "sonner"
import * as z from "zod"
import { auth } from "../services/api"

const loginSchema = z.object({
  email: z.string().email("Invalid email address"),
  password: z.string().min(1, "Password is required"),
})

type LoginForm = z.infer<typeof loginSchema>

export function LoginPage() {
  const [isLoading, setIsLoading] = useState(false)
  const [error, setError] = useState("")
  const navigate = useNavigate()

  // Prefill credentials only in development
  const isDev = import.meta.env.MODE === "development"

  const form = useForm<LoginForm>({
    resolver: zodResolver(loginSchema),
    defaultValues: {
      email: isDev ? "admin@shopme.com" : "",
      password: isDev ? "venezia44" : "",
    },
  })

  const onSubmit = async (data: LoginForm) => {
    setError("")
    setIsLoading(true)

    // Pulisci la sessionStorage prima del login
    sessionStorage.removeItem("currentWorkspace")
    localStorage.removeItem("user")

    try {
      // Usa await esplicitamente e salva la risposta
      const response = await auth.login(data)
      console.log("Login successful:", response.data)

      if (response.data && response.data.user) {
        localStorage.setItem("user", JSON.stringify(response.data.user))
        toast.success("Login successful!")

        setTimeout(() => {
          navigate("/workspace-selection")
        }, 300)
      } else {
        throw new Error("Invalid response format from the server.")
      }
    } catch (err: any) {
      console.error("Login error:", err)

      // Mostra messaggio di errore dettagliato
      const errorMsg =
        err.response?.data?.error ||
        err.response?.data?.message ||
        err.message ||
        "Login failed. Please check your credentials."

      setError(errorMsg)
      toast.error(errorMsg)
    } finally {
      setIsLoading(false)
    }
  }

  return (
<<<<<<< HEAD
    <div className="w-full lg:grid lg:min-h-[100vh] lg:grid-cols-2 xl:min-h-[100vh]">
      {/* Left side - Login Form */}
      <div className="flex items-center justify-center py-12 px-4 lg:px-8">
        <div className="mx-auto w-full max-w-[400px] space-y-6">
          <div className="space-y-4 text-center">
            <AuthLogo />
            <div className="space-y-2">
              <h1 className="text-3xl font-bold tracking-tight">Welcome Back</h1>
              <p className="text-balance text-muted-foreground">
                Enter your credentials to access your workspace
              </p>
            </div>
          </div>

          {error && (
            <Alert variant="destructive">
              <AlertTriangle className="h-4 w-4" />
              <AlertTitle>Login Error</AlertTitle>
              <AlertDescription>
                {error}
              </AlertDescription>
            </Alert>
          )}

          <form onSubmit={handleSubmit} className="space-y-4">
            <div className="space-y-2">
              <Label htmlFor="email">Email</Label>
              <Input
                id="email"
                type="email"
                placeholder="m@example.com"
                required
                value={email}
                onChange={(e) => setEmail(e.target.value)}
                disabled={isLoading}
                autoComplete="username"
                className="h-11"
              />
            </div>
            <div className="space-y-2">
              <Label htmlFor="password">Password</Label>
              <Input
                id="password"
                type="password"
                required
                value={password}
                onChange={(e) => setPassword(e.target.value)}
                disabled={isLoading}
                autoComplete="current-password"
                className="h-11"
              />
            </div>
            
            {/* Forgot Password Link - Better positioned */}
            <div className="flex justify-end">
              <Link
                to="/forgot-password"
                className="text-sm text-primary hover:text-primary/80 underline-offset-4 hover:underline"
              >
                Forgot your password?
              </Link>
            </div>

            <Button type="submit" className="w-full h-11" disabled={isLoading}>
              {isLoading ? "Signing in..." : "Sign In"}
            </Button>
          </form>
          
          <div className="text-center text-sm text-muted-foreground">
            Don&apos;t have an account?{" "}
            <Link to="/signup" className="text-primary hover:text-primary/80 underline-offset-4 hover:underline font-medium">
              Sign up
            </Link>
          </div>
        </div>
      </div>

      {/* Right side - Enhanced Visual Design */}
      <div className="hidden lg:block relative overflow-hidden">
        {/* Gradient Background */}
        <div className="absolute inset-0 bg-gradient-to-br from-blue-600 via-purple-600 to-blue-800"></div>
        
        {/* Geometric Pattern Overlay */}
        <div className="absolute inset-0 opacity-10">
          <div className="absolute top-0 left-0 w-full h-full">
            <div className="absolute top-20 left-20 w-32 h-32 border border-white/20 rounded-full"></div>
            <div className="absolute top-40 right-32 w-24 h-24 border border-white/15 rounded-lg rotate-12"></div>
            <div className="absolute bottom-32 left-16 w-40 h-40 border border-white/10 rounded-full"></div>
            <div className="absolute bottom-20 right-20 w-28 h-28 border border-white/20 rounded-lg -rotate-12"></div>
          </div>
        </div>
        
        {/* Content */}
        <div className="relative z-10 flex h-full w-full flex-col items-center justify-center text-white p-12">
          {/* Main Logo/Icon */}
          <div className="mb-8 p-4 bg-white/10 rounded-full backdrop-blur-sm">
            <MessageSquare className="w-16 h-16 text-white" />
          </div>
          
          {/* Main Heading */}
          <h2 className="text-4xl lg:text-5xl font-bold tracking-tight text-center mb-6">
            Conversational E-commerce,
            <span className="block text-blue-200">Reimagined</span>
          </h2>
          
          {/* Description */}
          <p className="text-lg text-blue-100 max-w-xl text-center mb-12 leading-relaxed">
            Power your business with an AI-driven sales agent that understands, assists, and sells, directly on WhatsApp.
          </p>
          
          {/* Feature Icons */}
          <div className="grid grid-cols-3 gap-8 max-w-sm">
            <div className="flex flex-col items-center space-y-3 group">
              <div className="p-3 bg-white/10 rounded-lg backdrop-blur-sm group-hover:bg-white/20 transition-colors">
                <ShoppingCart className="w-6 h-6 text-white" />
              </div>
              <span className="text-sm text-blue-100 text-center">Smart Sales</span>
            </div>
            <div className="flex flex-col items-center space-y-3 group">
              <div className="p-3 bg-white/10 rounded-lg backdrop-blur-sm group-hover:bg-white/20 transition-colors">
                <Zap className="w-6 h-6 text-white" />
              </div>
              <span className="text-sm text-blue-100 text-center">AI Powered</span>
            </div>
            <div className="flex flex-col items-center space-y-3 group">
              <div className="p-3 bg-white/10 rounded-lg backdrop-blur-sm group-hover:bg-white/20 transition-colors">
                <Globe className="w-6 h-6 text-white" />
              </div>
              <span className="text-sm text-blue-100 text-center">Global Reach</span>
            </div>
          </div>
        </div>
=======
    <div className="auth-background">
      <AuthLogo />
      <div className="container mx-auto px-4 flex items-center justify-center min-h-screen">
        <Card className="w-full max-w-md font-system bg-white/95 backdrop-blur-sm shadow-xl">
          <CardHeader className="space-y-1">
            <CardTitle className="text-2xl font-bold text-center">
              Welcome Back
            </CardTitle>
            <CardDescription className="text-center">
              Sign in to your account
            </CardDescription>
          </CardHeader>
          <CardContent>
            <Form {...form}>
              <form
                onSubmit={form.handleSubmit(onSubmit)}
                className="space-y-4"
              >
                {error && (
                  <Alert variant="destructive">
                    <AlertDescription>{error}</AlertDescription>
                  </Alert>
                )}

                <FormField
                  control={form.control}
                  name="email"
                  render={({ field }) => (
                    <FormItem>
                      <FormLabel>Email</FormLabel>
                      <FormControl>
                        <Input
                          placeholder="admin@shopme.com"
                          type="email"
                          autoComplete="username"
                          {...field}
                        />
                      </FormControl>
                      <FormMessage />
                    </FormItem>
                  )}
                />

                <FormField
                  control={form.control}
                  name="password"
                  render={({ field }) => (
                    <FormItem>
                      <FormLabel>Password</FormLabel>
                      <FormControl>
                        <Input
                          placeholder="••••••••"
                          type="password"
                          autoComplete="current-password"
                          {...field}
                        />
                      </FormControl>
                      <FormMessage />
                    </FormItem>
                  )}
                />

                <Button
                  type="submit"
                  className="w-full bg-green-500 hover:bg-green-600 text-white font-medium"
                  disabled={isLoading}
                >
                  {isLoading && (
                    <Loader2 className="mr-2 h-4 w-4 animate-spin" />
                  )}
                  Sign In
                </Button>
              </form>
            </Form>
          </CardContent>
          <CardFooter className="flex flex-col space-y-2">
            <Link
              to="/auth/forgot-password"
              className="text-sm text-green-500 hover:text-green-600 hover:underline"
            >
              Forgot your password?
            </Link>
            <p className="text-sm text-muted-foreground">
              Don't have an account?{" "}
              <Link
                to="/auth/signup"
                className="text-green-500 hover:text-green-600 hover:underline"
              >
                Sign up
              </Link>
            </p>
          </CardFooter>
        </Card>
>>>>>>> e9ac8e11
      </div>
    </div>
  )
}<|MERGE_RESOLUTION|>--- conflicted
+++ resolved
@@ -1,30 +1,9 @@
 import { Alert, AlertDescription } from "@/components/ui/alert"
 import { AuthLogo } from "@/components/ui/auth-logo"
 import { Button } from "@/components/ui/button"
-import {
-  Card,
-  CardContent,
-  CardDescription,
-  CardFooter,
-  CardHeader,
-  CardTitle,
-} from "@/components/ui/card"
-import {
-  Form,
-  FormControl,
-  FormField,
-  FormItem,
-  FormLabel,
-  FormMessage,
-} from "@/components/ui/form"
 import { Input } from "@/components/ui/input"
-<<<<<<< HEAD
 import { Label } from "@/components/ui/label"
-import { AlertTriangle, MessageSquare, ShoppingCart, Zap, Globe } from "lucide-react"
-=======
-import { zodResolver } from "@hookform/resolvers/zod"
-import { Loader2 } from "lucide-react"
->>>>>>> e9ac8e11
+import { AlertTriangle, Globe, MessageSquare, ShoppingCart, Zap } from "lucide-react"
 import { useState } from "react"
 import { useForm } from "react-hook-form"
 import { Link, useNavigate } from "react-router-dom"
@@ -96,7 +75,6 @@
   }
 
   return (
-<<<<<<< HEAD
     <div className="w-full lg:grid lg:min-h-[100vh] lg:grid-cols-2 xl:min-h-[100vh]">
       {/* Left side - Login Form */}
       <div className="flex items-center justify-center py-12 px-4 lg:px-8">
@@ -229,101 +207,6 @@
             </div>
           </div>
         </div>
-=======
-    <div className="auth-background">
-      <AuthLogo />
-      <div className="container mx-auto px-4 flex items-center justify-center min-h-screen">
-        <Card className="w-full max-w-md font-system bg-white/95 backdrop-blur-sm shadow-xl">
-          <CardHeader className="space-y-1">
-            <CardTitle className="text-2xl font-bold text-center">
-              Welcome Back
-            </CardTitle>
-            <CardDescription className="text-center">
-              Sign in to your account
-            </CardDescription>
-          </CardHeader>
-          <CardContent>
-            <Form {...form}>
-              <form
-                onSubmit={form.handleSubmit(onSubmit)}
-                className="space-y-4"
-              >
-                {error && (
-                  <Alert variant="destructive">
-                    <AlertDescription>{error}</AlertDescription>
-                  </Alert>
-                )}
-
-                <FormField
-                  control={form.control}
-                  name="email"
-                  render={({ field }) => (
-                    <FormItem>
-                      <FormLabel>Email</FormLabel>
-                      <FormControl>
-                        <Input
-                          placeholder="admin@shopme.com"
-                          type="email"
-                          autoComplete="username"
-                          {...field}
-                        />
-                      </FormControl>
-                      <FormMessage />
-                    </FormItem>
-                  )}
-                />
-
-                <FormField
-                  control={form.control}
-                  name="password"
-                  render={({ field }) => (
-                    <FormItem>
-                      <FormLabel>Password</FormLabel>
-                      <FormControl>
-                        <Input
-                          placeholder="••••••••"
-                          type="password"
-                          autoComplete="current-password"
-                          {...field}
-                        />
-                      </FormControl>
-                      <FormMessage />
-                    </FormItem>
-                  )}
-                />
-
-                <Button
-                  type="submit"
-                  className="w-full bg-green-500 hover:bg-green-600 text-white font-medium"
-                  disabled={isLoading}
-                >
-                  {isLoading && (
-                    <Loader2 className="mr-2 h-4 w-4 animate-spin" />
-                  )}
-                  Sign In
-                </Button>
-              </form>
-            </Form>
-          </CardContent>
-          <CardFooter className="flex flex-col space-y-2">
-            <Link
-              to="/auth/forgot-password"
-              className="text-sm text-green-500 hover:text-green-600 hover:underline"
-            >
-              Forgot your password?
-            </Link>
-            <p className="text-sm text-muted-foreground">
-              Don't have an account?{" "}
-              <Link
-                to="/auth/signup"
-                className="text-green-500 hover:text-green-600 hover:underline"
-              >
-                Sign up
-              </Link>
-            </p>
-          </CardFooter>
-        </Card>
->>>>>>> e9ac8e11
       </div>
     </div>
   )
