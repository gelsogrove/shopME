--- conflicted
+++ resolved
@@ -50,11 +50,7 @@
   whatsappSettings          WhatsappSettings?
   secureTokens              SecureToken[]
   gdprContent               GdprContent?
-<<<<<<< HEAD
   operatorRequests          OperatorRequests[]
-=======
-  usage                     Usage[]
->>>>>>> 550a792a
 }
 
 model Categories {
@@ -544,7 +540,6 @@
   @@map("gdpr_content")
 }
 
-<<<<<<< HEAD
 model OperatorRequests {
   id          String    @id @default(cuid())
   workspaceId String
@@ -562,22 +557,6 @@
   @@index([chatId])
   @@index([phoneNumber])
   @@index([status])
-=======
-model Usage {
-  id          String    @id @default(uuid())
-  workspaceId String
-  clientId    String
-  price       Float     @default(0.005)
-  createdAt   DateTime  @default(now())
-  
-  workspace   Workspace @relation(fields: [workspaceId], references: [id])
-  customer    Customers @relation(fields: [clientId], references: [id])
-
-  @@index([workspaceId])
-  @@index([clientId])
-  @@index([createdAt])
-  @@map("usage")
->>>>>>> 550a792a
 }
 
 enum UserStatus {
