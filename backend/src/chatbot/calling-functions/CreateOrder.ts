import { ItemType, PrismaClient } from "@prisma/client"

const prisma = new PrismaClient()

export interface OrderItem {
  type: "product" | "service"
  id: string
  name: string
  quantity: number
  unitPrice: number
}

export interface CreateOrderParams {
  workspaceId: string
  customerId: string
  items: OrderItem[]
  notes?: string
}

export interface CreateOrderResult {
  success: boolean
  message: string
  orderId?: string
  checkoutUrl?: string
  error?: string
}

export async function CreateOrder(
  params: CreateOrderParams
): Promise<CreateOrderResult> {
  try {
    console.log(
      "🛒 CreateOrder chiamata con parametri:",
      JSON.stringify(params, null, 2)
    )

    const { workspaceId, customerId, items, notes } = params

    // Validazione parametri
    if (!workspaceId || !customerId || !items || items.length === 0) {
      return {
        success: false,
        message:
          "❌ Parametri mancanti: workspaceId, customerId e items sono obbligatori",
        error: "MISSING_PARAMETERS",
      }
    }

    // Verifica che il cliente esista
    const customer = await prisma.customers.findUnique({
      where: { id: customerId, workspaceId: workspaceId },
    })

    if (!customer) {
      return {
        success: false,
        message: "❌ Cliente non trovato",
        error: "CUSTOMER_NOT_FOUND",
      }
    }

    // Calcolo totale ordine
    let totalAmount = 0
    const validatedItems: any[] = []

    for (const item of items) {
      if (item.type === "product") {
        // Verifica prodotto esiste e ha stock
        const product = await prisma.products.findFirst({
          where: {
            OR: [{ ProductCode: item.id }, { sku: item.id }, { id: item.id }],
            workspaceId: workspaceId,
            status: "ACTIVE",
          },
        })

        if (!product) {
          return {
            success: false,
            message: `❌ Prodotto non trovato: ${item.name}`,
            error: "PRODUCT_NOT_FOUND",
          }
        }

        if (product.stock < item.quantity) {
          return {
            success: false,
            message: `❌ Stock insufficiente per ${product.name}. Disponibili: ${product.stock}, richiesti: ${item.quantity}`,
            error: "INSUFFICIENT_STOCK",
          }
        }

        validatedItems.push({
          itemType: "PRODUCT",
          product: { connect: { id: product.id } },
          service: undefined,
          quantity: item.quantity,
          unitPrice: item.unitPrice,
          totalPrice: item.quantity * item.unitPrice,
        })

        totalAmount += item.quantity * item.unitPrice
      } else if (item.type === "service") {
        // Verifica servizio esiste
        const service = await prisma.services.findFirst({
          where: {
            OR: [{ id: item.id }, { name: item.name }],
            workspaceId: workspaceId,
            isActive: true,
          },
        })

        if (!service) {
          return {
            success: false,
            message: `❌ Servizio non trovato: ${item.name}`,
            error: "SERVICE_NOT_FOUND",
          }
        }

        validatedItems.push({
          itemType: "SERVICE",
          product: undefined,
          service: { connect: { id: service.id } },
          quantity: item.quantity,
          unitPrice: item.unitPrice,
          totalPrice: item.quantity * item.unitPrice,
        })

        totalAmount += item.quantity * item.unitPrice
      }
    }

    // Helper per order code a 5 cifre
    const generateOrderCode = () => {
      const min = 10000
      const max = 99999
      return String(Math.floor(Math.random() * (max - min + 1)) + min)
    }

    // Creazione ordine
    const itemsCreateData = validatedItems.map((v) => {
      if (v.productId) {
        return {
          itemType: ItemType.PRODUCT,
          quantity: v.quantity,
          unitPrice: v.unitPrice,
          totalPrice: v.totalPrice,
          product: { connect: { id: v.productId } },
        }
      } else {
        return {
          itemType: ItemType.SERVICE,
          quantity: v.quantity,
          unitPrice: v.unitPrice,
          totalPrice: v.totalPrice,
          service: { connect: { id: v.serviceId! } },
        }
      }
    })

    // Genera un orderCode semplice e univoco
    const orderCode = `ORD-${Date.now().toString(36).toUpperCase()}-${Math.random().toString(36).slice(2, 6).toUpperCase()}`

    const order = await prisma.orders.create({
      data: {
<<<<<<< HEAD
        orderCode: generateOrderCode(),
=======
        orderCode: orderCode,
        customerId: customerId,
        workspaceId: workspaceId,
>>>>>>> 85c395ed
        status: "PENDING",
        totalAmount: totalAmount,
        shippingAmount: 0,
        taxAmount: 0,
        discountAmount: 0,
        notes: notes || "",
<<<<<<< HEAD
        // trackingNumber left undefined unless provided upstream
        customer: { connect: { id: customerId } },
        workspace: { connect: { id: workspaceId } },
=======
>>>>>>> 85c395ed
        items: {
          create: itemsCreateData,
        },
      },
      include: {
        items: {
          include: {
            product: true,
            service: true,
          },
        },
        customer: true,
      },
    })

    // Aggiorna stock prodotti
    for (const item of validatedItems) {
      if (item.productId) {
        await prisma.products.update({
          where: { id: item.productId },
          data: {
            stock: {
              decrement: item.quantity,
            },
          },
        })
      }
    }

    // Genera checkout URL (opzionale per ordini WhatsApp)
    const checkoutUrl = `${process.env.FRONTEND_URL || "http://localhost:5173"}/checkout/order/${order.id}`

    console.log("✅ Ordine creato con successo:", {
      orderId: order.id,
      customerId: customer.id,
      customerName: customer.name,
      totalAmount: totalAmount,
      itemsCount: validatedItems.length,
    })

    return {
      success: true,
      message: `✅ Ordine creato con successo! ID: ${order.id}`,
      orderId: order.id,
      checkoutUrl: checkoutUrl,
    }
  } catch (error) {
    console.error("❌ Errore CreateOrder:", error)
    return {
      success: false,
      message: "❌ Errore interno del server durante la creazione dell'ordine",
      error: "INTERNAL_ERROR",
    }
  }
}

// Export per LangChain function calling
export const CreateOrderFunction = {
  name: "CreateOrder",
  description: `📝 **CREATEORDER() - CREAZIONE ORDINE CON PRODOTTI E SERVIZI**

**COSA FA QUESTA FUNZIONE:**  
Crea un nuovo ordine per il cliente, includendo sia prodotti che servizi, con quantità e prezzo per ciascun item.

**QUANDO CHIAMARE:**
- SOLO dopo conferma esplicita dell'ordine dal cliente
- Esempi: "Confermo l'ordine", "Sì, procedi", "Order now", "Compra"
- MAI chiamare per richieste generiche o senza conferma

**PARAMETRI RICHIESTI:**
- workspaceId: ID del workspace (sempre required)
- customerId: ID del cliente (sempre required)  
- items: Array di prodotti/servizi con type, id, name, quantity, unitPrice
- notes: Note opzionali per l'ordine

**FORMATO ITEMS:**
- type: "product" o "service"
- id: ProductCode/SKU del prodotto o ID del servizio
- name: Nome descrittivo
- quantity: Quantità richiesta
- unitPrice: Prezzo unitario

**ESEMPIO PAYLOAD:**
{
  "workspaceId": "workspace_id",
  "customerId": "customer_id", 
  "items": [
    {
      "type": "product",
      "id": "SP01", 
      "name": "Spaghetti Gragnano",
      "quantity": 2,
      "unitPrice": 4.99
    },
    {
      "type": "service",
      "id": "shipping_id",
      "name": "Spedizione",
      "quantity": 1, 
      "unitPrice": 12.75
    }
  ],
  "notes": "Ordine da WhatsApp"
}`,
  parameters: {
    type: "object",
    properties: {
      workspaceId: {
        type: "string",
        description: "ID del workspace",
      },
      customerId: {
        type: "string",
        description: "ID del cliente",
      },
      items: {
        type: "array",
        description: "Array di prodotti e servizi da ordinare",
        items: {
          type: "object",
          properties: {
            type: {
              type: "string",
              enum: ["product", "service"],
              description: "Tipo di item: product o service",
            },
            id: {
              type: "string",
              description: "ProductCode, SKU o ID dell'item",
            },
            name: {
              type: "string",
              description: "Nome descrittivo dell'item",
            },
            quantity: {
              type: "number",
              description: "Quantità richiesta",
            },
            unitPrice: {
              type: "number",
              description: "Prezzo unitario",
            },
          },
          required: ["type", "id", "name", "quantity", "unitPrice"],
        },
      },
      notes: {
        type: "string",
        description: "Note opzionali per l'ordine",
      },
    },
    required: ["workspaceId", "customerId", "items"],
  },
}<|MERGE_RESOLUTION|>--- conflicted
+++ resolved
@@ -164,25 +164,15 @@
 
     const order = await prisma.orders.create({
       data: {
-<<<<<<< HEAD
-        orderCode: generateOrderCode(),
-=======
         orderCode: orderCode,
         customerId: customerId,
         workspaceId: workspaceId,
->>>>>>> 85c395ed
         status: "PENDING",
         totalAmount: totalAmount,
         shippingAmount: 0,
         taxAmount: 0,
         discountAmount: 0,
         notes: notes || "",
-<<<<<<< HEAD
-        // trackingNumber left undefined unless provided upstream
-        customer: { connect: { id: customerId } },
-        workspace: { connect: { id: workspaceId } },
-=======
->>>>>>> 85c395ed
         items: {
           create: itemsCreateData,
         },
