--- conflicted
+++ resolved
@@ -21,24 +21,11 @@
         return
       }
 
-<<<<<<< HEAD
       // Find token in database (check if exists first)
       const tokenExists = await prisma.secureToken.findFirst({
         where: {
           token,
           type: "checkout",
-=======
-      // Find token in database with workspace isolation
-      const secureToken = await prisma.secureToken.findFirst({
-        where: {
-          token,
-          type: "checkout",
-          usedAt: null,
-          expiresAt: {
-            gt: new Date(),
-          },
-          // Note: workspaceId will be validated from token payload
->>>>>>> 56fa6844
         },
       })
 
@@ -46,7 +33,7 @@
         res.status(400).json({
           valid: false,
           error: "Token non valido",
-          errorType: "INVALID_TOKEN"
+          errorType: "INVALID_TOKEN",
         })
         return
       }
@@ -56,7 +43,7 @@
         res.status(400).json({
           valid: false,
           error: "Link già utilizzato",
-          errorType: "ALREADY_USED"
+          errorType: "ALREADY_USED",
         })
         return
       }
@@ -67,7 +54,7 @@
           valid: false,
           error: "Link scaduto (validità 1 ora)",
           errorType: "EXPIRED_TOKEN",
-          expiresAt: tokenExists.expiresAt
+          expiresAt: tokenExists.expiresAt,
         })
         return
       }
@@ -77,7 +64,7 @@
         res.status(400).json({
           valid: false,
           error: "Token corrotto",
-          errorType: "CORRUPTED_TOKEN"
+          errorType: "CORRUPTED_TOKEN",
         })
         return
       }
